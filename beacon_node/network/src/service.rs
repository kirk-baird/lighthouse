--- conflicted
+++ resolved
@@ -12,10 +12,7 @@
 use std::marker::PhantomData;
 use std::sync::Arc;
 use tokio::runtime::TaskExecutor;
-<<<<<<< HEAD
-=======
 use tokio::sync::{mpsc, oneshot};
->>>>>>> bbde06eb
 
 /// Service that handles communication between internal services and the eth2_libp2p network service.
 pub struct Service<T: BeaconChainTypes> {
@@ -155,32 +152,21 @@
                     Libp2pEvent::RPC(peer_id, rpc_event) => {
                         trace!(log, "RPC Event: RPC message received: {:?}", rpc_event);
                         message_handler_send
-<<<<<<< HEAD
-                            .send(HandlerMessage::RPC(peer_id, rpc_event))
-                            .map_err(|_| "Failed to send rpc to handler")?;
-=======
                             .try_send(HandlerMessage::RPC(peer_id, rpc_event))
-                            .map_err(|_| "failed to send rpc to handler")?;
->>>>>>> bbde06eb
+                            .map_err(|_| "Failed to send RPC to handler")?;
                     }
                     Libp2pEvent::PeerDialed(peer_id) => {
                         debug!(log, "Peer Dialed: {:?}", peer_id);
                         message_handler_send
-<<<<<<< HEAD
-                            .send(HandlerMessage::PeerDialed(peer_id))
+                            .try_send(HandlerMessage::PeerDialed(peer_id))
                             .map_err(|_| "Failed to send PeerDialed to handler")?;
                     }
                     Libp2pEvent::PeerDisconnected(peer_id) => {
                         debug!(log, "Peer Disconnected: {:?}", peer_id);
                         message_handler_send
-                            .send(HandlerMessage::PeerDisconnected(peer_id))
+                            .try_send(HandlerMessage::PeerDisconnected(peer_id))
                             .map_err(|_| "Failed to send PeerDisconnected to handler")?;
                     }
-=======
-                            .try_send(HandlerMessage::PeerDialed(peer_id))
-                            .map_err(|_| "failed to send rpc to handler")?;
-                    }
->>>>>>> bbde06eb
                     Libp2pEvent::PubsubMessage {
                         source, message, ..
                     } => {
