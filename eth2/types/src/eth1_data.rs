--- conflicted
+++ resolved
@@ -2,40 +2,14 @@
 use crate::test_utils::TestRandom;
 use rand::RngCore;
 use serde_derive::Serialize;
-<<<<<<< HEAD
-use ssz::{hash, TreeHash};
-use ssz_derive::{Decode, Encode};
+use ssz_derive::{Decode, Encode, TreeHash};
 use test_random_derive::TestRandom;
 
 // Note: this is refer to as DepositRootVote in specs
-#[derive(Debug, PartialEq, Clone, Default, Serialize, Encode, Decode, TestRandom)]
-=======
-use ssz_derive::{Decode, Encode, TreeHash};
-
-// Note: this is refer to as DepositRootVote in specs
-#[derive(Debug, PartialEq, Clone, Default, Serialize, Encode, Decode, TreeHash)]
->>>>>>> 87ea95ce
+#[derive(Debug, PartialEq, Clone, Default, Serialize, Encode, Decode, TreeHash, TestRandom)]
 pub struct Eth1Data {
     pub deposit_root: Hash256,
     pub block_hash: Hash256,
-}
-
-<<<<<<< HEAD
-impl TreeHash for Eth1Data {
-    fn hash_tree_root_internal(&self) -> Vec<u8> {
-        let mut result: Vec<u8> = vec![];
-        result.append(&mut self.deposit_root.hash_tree_root_internal());
-        result.append(&mut self.block_hash.hash_tree_root_internal());
-        hash(&result)
-=======
-impl<T: RngCore> TestRandom<T> for Eth1Data {
-    fn random_for_test(rng: &mut T) -> Self {
-        Self {
-            deposit_root: <_>::random_for_test(rng),
-            block_hash: <_>::random_for_test(rng),
-        }
->>>>>>> 87ea95ce
-    }
 }
 
 #[cfg(test)]
